<!DOCTYPE html>
<html lang="en">
    <head>
        <!-- Global site tag (gtag.js) - Google Analytics -->
        <script async src="https://www.googletagmanager.com/gtag/js?id=G-TGM5F6WJNV"></script>
        <script>
            window.dataLayer = window.dataLayer || [];
            function gtag(){dataLayer.push(arguments);}
            gtag('js', new Date());
            gtag('config', 'G-TGM5F6WJNV');
        </script>

        <!-- Adding equations using MathJax -->
       <script src="https://polyfill.io/v3/polyfill.min.js?features=es6"></script>
       <script id="MathJax-script" async src="https://cdn.jsdelivr.net/npm/mathjax@3/es5/tex-mml-chtml.js"></script>


        <meta charset="UTF-8">
        <meta name="viewport" content="width=device-width, initial-scale=1">
        <link rel="preconnect" href="https://fonts.googleapis.com">
        <link rel="preconnect" href="https://fonts.gstatic.com" crossorigin>
        <link href="https://fonts.googleapis.com/css2?family=JetBrains+Mono&family=Quicksand:wght@300;500&family=Staatliches&display=swap" rel="stylesheet">
        <title>MJXGUI Documentation</title>
        <link rel="stylesheet" href="./styles.css">
    </head>
    <body>
        <nav>
            <a href="#what">MJXGUI</a>
            <a href="#features">Features</a>
            <a href="#installing">Installing</a>
            <a href="#usage">Usage</a>
            <a href="#examples">Examples</a>
            <a href="#api">API</a>
            <a href="#customizing">Customizing</a>
            <a href="#contributing">Contributing</a>
        </nav>
        <section id="what">
            <h1>What is MJXGUI?</h1>
            <p>
                MJXGUI is a widget style application meant to give users a graphical interface for creating equations
                to use on the web. It uses MathJax as a core dependency and as an external renderer to show users a
                preview of their equation as they write it. Once users have created their expression, it generates
                corresponding LaTeX for it for you to handle however you would like, the most common use case being to
                store an equation/expression as plain text so you can use it later with MathJax.
            </p>
            <p>
                I wrote this library because I needed such a widget for a website where school teachers were
                supposed to create test questions for physics, chemistry, and math topics that needed complex
                mathematical equations.
            </p>
            <p>
                The motivation was to have something like a pop-up widget that would help users build an expression
                graphically just as they do in Google Docs or Microsoft Word, but then would also convert the same
                equation into LaTeX so it could be rendered with MathJax later.
            </p>
        </section>

        <section id="features">
            <h1>Features</h1>
            <ul>
                <li>
                    Build mathematical, physical, and chemical equations using a GUI, similar to inserting equations
                    in editors like Microsoft Word and Google Docs
                </li>
                <li>
                    Support for Greek letters, mathematical operators, and common mathematical functions
                </li>
                <li>
                    Write your own math functions, operators, and characters to add support for the same not available
                    by default.
                </li>
                <li>
                    Convert created equations into LaTeX for storage and representation in the browser.
                </li>
            </ul>
        </section>
        <section id="installing">
            <h1>Installing</h1>
            <p>
                MJXGUI uses MathJax as a core dependency, so you need to include both MathJax as well as MJXGUI into
                your webpage. MJXGUI does not have a built in renderer, and uses MathJax to render the equations as
                they are being built.
            </p>
            <p>
                Make sure you include MathJax  before including MJXGUI.
            </p>
            <p>
                Include the minified MJXGUI source file in your &lt;head&gt; tag by getting the <a href="https://raw.githubusercontent.com/hrushikeshrv/mjxgui/main/src/mjxgui.min.js" target="_blank">source from GitHub</a>.
            </p>
            <div class="code-block">
    &lt;script&gt;
        MathJax = {
            tex: {
                inlineMath: [[‘$’, ‘$’], [‘\\(‘, ‘\\)’]],
                displayMath: [[‘$$’, ‘$$’]],
            },
            svg: {
                fontCache: ‘global’,
            },
            options: {
                menuOptions: {
                    settings: {
                        zoom: ‘NoZoom’,
                        zscale: ‘250%’,
                    }
                }
            }
        }
    &lt;script&gt;
    &lt;script id="MathJax-script" async src="https://cdn.jsdelivr.net/npm/mathjax@3/es5/tex-chtml.js">&lt;/script&gt;
    &lt;script src=”/path/to/mjxgui”>&lt;/script&gt;
            </div>
        </section>
        <section id="usage">
            <h1>Usage</h1>
            <p>
                MJXGUI works by showing your users a button/element prompting them to insert an equation. MJXGUI
                attaches event listeners to these elements and shows the editor UI when they are clicked.
            </p>
            <p>
                Once the user is done entering the equation/expression, the editor UI disappears and a callback
                function that you supply is run. This callback function has access to the full internal API, from
                which you can access the generated LaTeX for the expression the user just entered. Make sure the
                callback function you supply is not an arrow function but a regular function.
            </p>
            <p>
                Initialize MJXGUI by creating a new MJXGUI instance, which takes 3 parameters - a CSS selector, a
                math delimiter, and a callback function.
            </p>
            <code>const gui = new MJXGUI(‘selector’, ‘delimiter’, function() {})</code>
            <p>
                The selector is a CSS selector that should be able to select the elements you want users to click
                on to start entering an equation. MJXGUI adds click event listeners to all selected elements and
                shows the editor UI whenever they are clicked.
            </p>
            <p>
                The delimiter is the math delimiter you use in your configuration of MathJax, usually ‘$$’. This
                tells MJXGUI to use the same delimiter while rendering the equation being built so that users can
                see it correctly.
            </p>
            <p>
                The callback function is a function that is run when the user is done entering the equation and
                clicks on the “Done” button. This is where you will be able to access the LaTeX for the equation.
<<<<<<< HEAD
                The <code>this</code> keyword inside this function will have access to the MJXGUI cursor, which contains all the
                methods and properties used to build equations and generate LaTeX for them. Calling
=======
                The <code>this</code> keyword inside this function will have access to the MJXGUI cursor, which
                contains all the methods and properties used to build equations and generate LaTeX for them. Calling
>>>>>>> a3fa95cf
                <code>this.getLatex()</code> will generate the LaTeX for the equation and return it to you
                as a string.
            </p>
            <p>
                You would build a minimal example as shown below. This example takes the LaTeX for the equation the
                user has created, appends it to the body, and typesets it using MathJax.
            </p>
            <div class="code-block">
    // The element to listen for keypresses
    &lt;button id="add-equation-button">Add Equation&lt;/button&gt;

    // We add the entered equation to this div
    &lt;div id="equation-output">&lt;/div&gt;

    &lt;script&gt;
        const eqnOutput = document.querySelector('#equation-output');

        // Create new MJXGUI instance
        const gui = new MJXGUI('#add-equation-button', '$$', function() {
            MathJax.typesetClear([eqnOutput]);
<<<<<<< HEAD
                <code>
            eqnOutput.innerHTML += '$$' + gui.getLatex() + '$$' + '&lt;br&gt;';
                </code>
=======
            eqnOutput.innerHTML += '$$' + this.getLatex() + '$$' + '&lt;br&gt;'; // NOTE - gui.getLatex() would also work here
>>>>>>> a3fa95cf
            MathJax.typesetPromise([eqnOutput]).then(() => {});
        })
    &lt;/script&gt;
            </div>
        </section>
        <section id="examples">
            <h1>Examples</h1>
            <ul>
                <li><a href="examples/basic-example.html">Example 1 - Inserting equations in the same page</a></li>
                <li><a href="examples/insert-equation-and-latex.html">Example 2 - Getting LaTeX for created equations</a></li>
            </ul>
        </section>
        <section id="api">
            <h1>API</h1>
            <p>
                The API documentation is ordered by the precedence of the modules in the structure of the code.
                The modules that lend their functions and/or classes to others are documented before the others. 
                This is because reading the documentation in this order will help you understand how MJXGUI works
                from the ground up and will help you modify, customize, and extend it to include LaTeX symbols, functions, 
                and characters not included by default.
            </p>
            <p>
                You will most often interact with the API exposed by the MJXGUI class defined in the UI module. 
                Refer to the UI section if you don’t want much customization and just want to integrate the default editor.
            </p>

                <h2>Expression Backend</h2>
                    <p>
                        The expression backend defines the classes that represent different mathematical symbols, 
                        characters, and functions. It is responsible for building a representation of the equation the 
                        user is building and has methods to generate LaTeX for an equation once the user is done.
                    </p>
                    <p>
                        Each equation is made up of different “components”, that can represent a single character, 
                        symbol, or a mathematical function. A component is, in turn, made up of multiple “blocks” that 
                        can contain strings or other components to allow functions to be nested indefinitely.
                    </p>
                    <p>
                        For example, the equation
                    </p>
                    
                    $${{ x = -b \pm \sqrt{b^2-4ac} \over 2a }}$$ 

                    <p>
                        contains many components as well as blocks. Each character (“x”, “=”, and so on) is its own component (represented by 
                        a “TextComponent”). It also contains two functions, namely the fraction function and the square root function. The fraction 
                        function has two “blocks”, the numerator and denominator, and the square root function only has one block, the expression 
                        inside the square root symbol.
                    </p>
                    <p>
                        The expression that users enter is represented in the following way -
                    </p>
                    <img src="./media/mjxgui-structure.svg" alt="Mjxgui Structure" width="100%">
                    <p>
                        The equation is represented using the Expression class. An Expression can have multiple components (as described above). 
                        Each component is made up of blocks. Some components have one, some two, and some three. Each block can contain an arbitrary 
                        amount of “children.” The children can be strings which represent the characters that the user entered or some LaTeX data, 
                        like “\pi” or “x”, or the children can be another component nested inside this current component, as we saw that the square 
                        root function was nested inside the fraction function. In the above case, the numerator block of the fraction function had 4 
                        children - [‘-’, ‘b’, MJXGUISymbol, Sqrt].
                    </p>
                    <p>
                        There are many types of components - characters, symbols, and functions - that inherit from the abstract Component class. 
                        The Component class has methods to manage the contents of its blocks and a method to generate LaTeX depending on the type of 
                        component it is.
                    </p>
                    <p>
                        As users type and choose characters/symbols/functions to insert, they are turned into their own components and added to the 
                        correct place using the current position of the cursor (see Controller). In short, we define a “cursor” that keeps track of 
                        where the user is inside the Expression. The user can move the cursor around using the arrow keys and whenever the user types 
                        in a character or chooses a component to insert, the component is inserted at the position of the cursor.
                    </p>
                    <p>
                        The Expression class is a wrapper around the Component class that collects all of the equation’s components together and has 
                        a method toLatex() that generates LaTeX for the components in it.
                    </p>

                        <h2> class Expression </h2>
                        <p>
                            A thin wrapper around the Component class that collects all the components together into an Expression that can 
                            be easily rendered and converted to LaTeX.
                        </p>

                            <h3> Expression.components </h3>
                                <p>
                                    <code> Expression.components = []; </code>
                                    <br>
                                    <br>
                                    An array containing the components in this expression.
                                </p>

                            <h3> Expression.add() </h3>
                                <p>
                                    <code> Expression.add(component, position=this.components.length) </code>
                                    <br>
                                    <br>
                                    Add a component in this expression at the given position.
                                </p>
                            
                            <h3> Expression.remove() </h3>
                                <p> 
                                    <code> Expression.remove(position=this.components.length-1) </code>
                                    <br>
                                    <br>
                                    Remove the component in this expression at the given position.
                                </p>

                            <h3> Expression.toLatex() </h3>
                                <p>
                                    <code> Expression.toLatex() </code>
                                    <br>
                                    <br>
                                    Generates LaTeX code from the components in this expression and returns it as a string.
                                </p>
                        
                        <h2> class Block </h2>    
                            <p>
                                A fundamental unit of the Expression. All data is ultimately stored in a Block. Every block has a 
                                children array that can contain either strings or other Components.
                            </p>
                            
                                <h3> Block.children </h3>
                                    <p>
                                        <code> Block.children = []; </code>
                                        <br>
                                        <br>
                                        An array containing all data inside this block. Can contain strings containing characters or 
                                        LaTeX data, like “\pm”, “\infty”, or “x”, “=”, etc or component objects.
                                    </p>
                                    
                                <h3> Block.parent </h3>
                                    <p>
                                        <code> Block.parent = Component(); </code>
                                        <br>
                                        <br>
                                        The component this block belongs to.
                                    </p>
                                
                                <h3> Block.addChild </h3>
                                    <p>
                                        <code> Block.addChild(component, position=this.children.length) </code>
                                        <br>
                                        <br>
                                        Add a component to this block’s children.
                                    </p>

                                <h3> Block.removeChild </h3>
                                    <p>
                                        <code> Block.removeChild(position=this.children.length-1) </code>
                                        <br>
                                        <br>
                                        Remove a component from this block’s children.
                                    </p>
                                
                        <h2> class Component </h2>
                            <p>
                                Represents a component in the expression array.
                            </p>

                                <h3> Component.blocks </h3>
                                    <p>
                                        <code> Component.blocks = [Block]; </code>
                                        <br>
                                        <br>
                                        An array containing the blocks this component is made of. Each component has a fixed number of 
                                        blocks. For example, the fraction function component has two blocks, the integration function 
                                        component has three blocks, etc. We add and remove blocks from components when we generate LaTeX 
                                        to show the user a preview of their equation.
                                    </p>

                                <h3> Component.parent </h3>
                                    <p>
                                        <code> Component.parent = Block; </code>
                                        <br>
                                        <br>
                                        The block this component is nested inside (if any). If this component is not nested then set to null.
                                    </p>

                                <h3> Component.addBlock() </h3>
                                    <p>
                                        <code> Component.addBlock(block, position) </code>
                                        <br>
                                        <br>
                                        Add a block to this component at the given position.
                                    </p>
                                
                                <h3> Component.removeBlock() </h3>
                                    <p>
                                        <code> Component.removeBlock(position) </code>
                                        <br>
                                        <br>
                                        Remove a block from this component at the given position.
                                    </p>
                                
                                <h3> Component.isEmpty() </h3>
                                    <p>
                                        <code> Component.isEmpty() </code>
                                        <br>
                                        <br>
                                        Returns true if the component has no content in all of its blocks, false otherwise. Used to 
                                        check if the component is empty before we delete it when the user presses backspace.
                                    </p>
                                
                                <h3> Component.toLatex() </h3>
                                    <p>
                                        <code> Component.toLatex() </code>
                                        <br>
                                        <br>
                                        Generates LaTeX for this component by generating LaTeX for its blocks and combining them. 
                                        This method is meant to be overridden by each child class that inherits from Component to 
                                        customize the kind of LaTeX that is generated.
                                    </p>
                        
                        <h2> Controller </h2>
                            <p> 
                                The controller module defines a Cursor class that represents the position of the user inside the expression. 
                                Whenever the user types a character or clicks on a button to add a component, we use the cursor position to 
                                determine where the character/component should be inserted. The Cursor class has properties to keep track of 
                                the user’s position in the overall expression, as well as the user’s position inside a specific block, and has 
                                methods to manipulate the expression’s contents.
                            </p>
                            <p>
                                To uniquely determine the user’s position in the expression, the cursor has a reference to the Expression instance, 
                                the instance of the Block it is inside, and the instance of Component it’s block is inside.
                            </p>
                            <p>
                                It also keeps track of the LaTeX of the expression as it is being built. However, you shouldn’t use this property 
                                to access the LaTeX of the final expression, since it contains an extra component that is added to represent the cursor 
                                itself. To get the LaTeX of the expression once the user is done entering it (or when you specifically want to access 
                                the LaTeX), use the Cursor’s toLatex() method, which will generate the correct LaTeX for you.
                            </p>

                                <h2> class Cursor </h2>
                                <br>
                                    <h3> Cursor.expression </h3>
                                        <p>
                                            <code> Cursor.expression = Expression </code>
                                            <br>
                                            <br>
                                            The expression the cursor is operating in.
                                        </p>
                                    
                                    <h3> Cursor.block </h3>
                                        <p>
                                            <code> Cursor.block = Block() </code>
                                            <br>
                                            <br>
                                            The Block the cursor is in. If the cursor is not inside any block, we set this to null..
                                        </p>
                                    
                                    <h3> Cursor.component </h3>
                                        <p>
                                            <code> Cursor.component = Component() </code>
                                            <br>
                                            <br>
                                            The component the cursor is inside. If the cursor is not inside any component, we set this to null. If 
                                            either Cursor.component or Cursor.block is null, the other has to be null as well. Conversely, if either 
                                            of Cursor.component or Cursor.block is non-null, the other has to be non–null as well.
                                        </p>
                                    
                                    <h3> Cursor.child </h3>
                                        <p>
                                            <code> Cursor.child = Number </code>
                                            <br> 
                                            <br>
                                            A Number representing the position inside the block the cursor should be drawn. It can take values between 
                                            -0.5 to <code> Cursor.block.children.length-0.5</code>. A child position of -0.5 means that the cursor should be drawn before 
                                            the first child in the block, a child position of 0.5 means it should be drawn between the first child in the 
                                            block (at index 0) and the second child (at index 1). This property can only take half-integral values.
                                        <p>

                                    <h3> Cursor.position </h3>
                                        <p>
                                            <code> Cursor.position = Number; </code>
                                            <br>
                                            <br>
                                            A Number representing the position of the cursor’s component inside the cursor’s expression. Can take values 
                                            \between -0.5 and <code>Cursor.expression.components.length-0.5</code> in steps of 0.5. A position of -0.5 means 
                                            that the cursor is on the left side of the first component in the expression. A position of 0 means that the cursor is 
                                            somewhere inside the first component in the expression (index 0 of <code> Cursor.expression.components </code>). A position of 0.5 means 
                                            that the cursor is between the first and second components of the expression, and so on.
                                        </p>
                                    
                                    <h3> Cursor.latex </h3>
                                        <p>
                                            <code> Cursor.latex = String </code>
                                            <br>
                                            <br>
                                            A String containing the LaTeX of the equation that the cursor’s expression contains.
                                        </p>
                                    
                                    <h3> Cursor.display </h3>
                                        <p>
                                            <code> Cursor.display = String || HTML Element </code>
                                            <br>
                                            <br>
                                            Either a String or an HTML element corresponding to the editor UI’s display.
                                        </p>
                                    
                                    <h3> Cursor.addText() </h3>
                                        <p>
                                            <code> Cursor.addText(text: String) </code>
                                            <br>
                                            <br>
                                            Adds some text to the expression at the position of the cursor. Called for each character we want to insert.
                                        </p>
                                    
                                    <h3> Cursor.addComponent() </h3>
                                        <p>
                                            <code> Cursor.addComponent(component: Component) </code>
                                            <br>
                                            <br>
                                            Inserts a component into the expression at the position of the cursor and changes the cursor’s position and 
                                            child attributes accordingly.
                                        </p>
                                    
                                    <h3> Cursor.removeComponent() </h3>
                                        <p>
                                            <code> Cursor.removeComponent() </code>
                                            <br>
                                            <br>
                                            Removes the component that the cursor is currently in and changes the cursor’s position and child attributes accordingly.
                                        </p>
                                    
                                    <h3> Cursor.keyPress() </h3>
                                        <p>
                                            <code> Cursor.keyPress(event: Event) </code>
                                            <br>
                                            <br>
                                            Passed as an event listener callback to listen for the user’s key presses. If the user presses a key, then it adds the 
                                            corresponding character to the expression. If the user presses special keys like backspace, left arrow, right arrow, 
                                            etc, it appropriately calls <code> Cursor.backspace() </code> , <code> Cursor.seekLeft() </code> , or <code> Cursor.seekRight() </code> .
                                        </p>
                                    
                                    <h3> Cursor.seekRight() </h3>
                                        <p>
                                            <code> Cursor.seekRight() </code>
                                            <br>
                                            <br>
                                            Handles the logic for what to do when the user presses the right arrow key.
                                        </p>
                                    
                                    <h3> Cursor.seekLeft() </h3>
                                        <p>
                                            <code> Cursor.seekLeft() </code>
                                            <br>
                                            <br>
                                            Handles the logic for what to do when the user presses the left arrow key.
                                        </p>
                                    
                                    <h3> Cursor.backspace() </h3>
                                        <p>
                                            <code> Cursor.backspace() </code>
                                            <br>
                                            <br>
                                            Handles the logic for what to do when the user presses the backspace key.
                                        </p>
                                    
                                    <h3> Cursor.toLatex() </h3>
                                        <p>
                                            <code> Cursor.toLatex() </code>
                                            <br>
                                            <br>
                                            Generates LaTeX for the equation represented by the cursor’s expression. Call 
                                            this method to get the LaTeX you want once the user is done entering their equation.
                                        </p>

                                    <h3> Cursor.toDisplayLatex() </h3>
                                        <p>
                                            <code> Cursor.toDisplayLatex() </code>
                                            <br>
                                            <br>
                                           Generates LaTeX to show the user a preview of the equation they are building by adding a 
                                           caret and a box around the active block.
                                        </p>
                                    
                                    <h3> Cursor.updateDisplay() </h3>
                                        <p>
                                            <code> Cursor.updateDisplay() </code>
                                            <br>
                                            <br>
                                            Updates the editor UI’s display to update the equation being previewed. Called every time 
                                            the user makes a change to the equation or the cursor’s position and child.
                                        </p>
                                    
                                <h2> UI </h2>
                                    <p> 
                                        The UI module defines the main MJXGUI class that exposes the API to the developer.
                                    </p>
                                
                                <h2> Class MJXGUI </h2>
                                <br>

                                    <h3> MJXGUI.elements </h3>
                                        <p>
                                            <code> MJXGUI.elements = String </code>
                                            <br>
                                            <br>
                                            A CSS selector that selects the DOM elements that will show the editor. Click event listeners 
                                            are added to all elements selected by this selector and the editor UI is shown whenever the user 
                                            clicks on one of those elements.
                                        </p>
                                    
                                    <h3> MJXGUI.mathDelimiter </h3>
                                        <p> 
                                            <code> MJXGUI.mathDelimiter = String </code>
                                            <br>
                                            <br>
                                            A string representing the delimiter you use for MathJax for displayMath (<code> MathJax.tex.displayMath</code>). 
                                            Usually ‘$$’.
                                        </p>
                                    
                                    <h3> MJXGUI.successCallback </h3>
                                        <p>
                                            <code> MJXGUI.successCallback = function </code>
                                            <br>
                                            <br>
                                            A function that will be called when the user finishes typing the equation and clicks the editor’s “Done” button. 
                                            This is where you will be able to access the LaTeX for the equation created by the user.
                                        </p>
                                    
                                    <h3> MJXGUI.eqnHistory </h3>
                                        <p>
                                            <code> MJXGUI.eqnHistory = [] </code>
                                            <br>
                                            <br>
                                            An array containing all the previous equations the user has entered.
                                        </p>

                                    <h3> MJXGUI.expression </h3>
                                        <p>
                                            <code> MJXGUI.expression = Expression </code>
                                            <br>
                                            <br>
                                            The current Expression object being built by the user right now.
                                        </p>
                                    
                                    <h3> MJXGUI.cursor </h3>
                                        <p>
                                            <code> MJXGUI.cursor = Cursor </code>
                                            <br>
                                            <br>
                                            The Cursor instance.
                                        </p>
                                    
                                    <h3> MJXGUI.constructUI() </h3>
                                        <p>
                                            <code> MJXGUI.constructUI() </code>
                                            <br>
                                            <br>
                                            Creates a new editor and injects its HTML and CSS into the DOM. 
                                            You won’t need to call this method yourself, it is automatically called when you create a new instance of MJXGUI.
                                        </p>
                                    
                                    <h3> MJXGUI.clearEquation() </h3>
                                        <p> 
                                            <code> MJXGUI.clearEquation() </code>
                                            <br>
                                            <br>
                                            Disconnects the current Expression object that was being built from the cursor and pushes it onto the eqnHistory 
                                            array. Also creates a new Expression object, sets it as the current expression, resets the cursor’s properties back 
                                            to the defaults, and clears the display.
                                        </p>

                                    <h3> MJXGUI.getLatex() </h3>
                                        <p>
                                            <code> MJXGUI.getLatex() </code>
                                            <br>
                                            <br>
                                            Generates and returns the LaTeX for the current Expression.
                                        </p>
        </section>
        <section id="customizing">
            <h1>Customizing</h1>
            <span class="under-construction"></span>
        </section>
        <section id="contributing">
            <h1>Contributing</h1>
            <span class="under-construction"></span>
        </section>
    </body>
</html><|MERGE_RESOLUTION|>--- conflicted
+++ resolved
@@ -141,13 +141,8 @@
             <p>
                 The callback function is a function that is run when the user is done entering the equation and
                 clicks on the “Done” button. This is where you will be able to access the LaTeX for the equation.
-<<<<<<< HEAD
-                The <code>this</code> keyword inside this function will have access to the MJXGUI cursor, which contains all the
-                methods and properties used to build equations and generate LaTeX for them. Calling
-=======
                 The <code>this</code> keyword inside this function will have access to the MJXGUI cursor, which
                 contains all the methods and properties used to build equations and generate LaTeX for them. Calling
->>>>>>> a3fa95cf
                 <code>this.getLatex()</code> will generate the LaTeX for the equation and return it to you
                 as a string.
             </p>
@@ -168,13 +163,11 @@
         // Create new MJXGUI instance
         const gui = new MJXGUI('#add-equation-button', '$$', function() {
             MathJax.typesetClear([eqnOutput]);
-<<<<<<< HEAD
+
                 <code>
-            eqnOutput.innerHTML += '$$' + gui.getLatex() + '$$' + '&lt;br&gt;';
+            eqnOutput.innerHTML += '$$' + gui.getLatex() + '$$' + '&lt;br&gt;'; // NOTE - this.getLatex() would also work here
                 </code>
-=======
-            eqnOutput.innerHTML += '$$' + this.getLatex() + '$$' + '&lt;br&gt;'; // NOTE - gui.getLatex() would also work here
->>>>>>> a3fa95cf
+
             MathJax.typesetPromise([eqnOutput]).then(() => {});
         })
     &lt;/script&gt;
